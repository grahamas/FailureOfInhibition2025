--- conflicted
+++ resolved
@@ -19,11 +19,8 @@
 - **Traveling wave analysis**: Metrics for detecting and characterizing traveling waves in neural activity
 - **Parameter optimization**: Find parameters that produce desired traveling wave behaviors using Optim.jl
 - **Oscillation analysis**: Utilities for evaluating oscillations in point models (frequency, amplitude, decay, duration)
-<<<<<<< HEAD
 - **Parameter optimization**: Find parameters that produce desired traveling wave behaviors using Optim.jl
-=======
 - **GPU acceleration**: Optional CUDA.jl support for accelerated simulations and parameter searches
->>>>>>> 57da9be1
 
 ## Installation
 
@@ -561,12 +558,9 @@
 - `examples/example_traveling_wave_behaviors.jl`: **Comprehensive visualization of different traveling wave behaviors using Plots.jl**
 - `examples/example_optimize_traveling_waves.jl`: Demonstrates parameter optimization for traveling waves
 - `examples/example_oscillation_analysis.jl`: Demonstrates oscillation analysis for point models
-<<<<<<< HEAD
 - `examples/example_optimized_oscillations.jl`: Demonstrates optimized parameters for stronger oscillations with sustained stimulus
 - `examples/example_optimize_traveling_waves.jl`: Demonstrates parameter optimization for traveling waves
-=======
 - `examples/example_gpu_acceleration.jl`: Demonstrates GPU-accelerated simulations and parameter searches
->>>>>>> 57da9be1
 
 ## Wilson-Cowan 1973 Validation
 
