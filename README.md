# FailureOfInhibition2025

A Julia package for neural field modeling with failure of inhibition mechanisms.

[![CI Tests](https://github.com/grahamas/FailureOfInhibition2025/actions/workflows/ci.yml/badge.svg)](https://github.com/grahamas/FailureOfInhibition2025/actions/workflows/ci.yml)

## Features

- **Sigmoid nonlinearities**: Standard and rectified zeroed sigmoid functions for neural modeling
- **Wilson-Cowan model**: Classic neural population dynamics model (Wilson & Cowan 1973)
- **Neural field models**: Implementation with customizable parameters  
- **Spatial connectivity**: Gaussian connectivity patterns with FFT-based convolution
- **Per-population-pair connectivity**: Each population pair can have its own connectivity kernel via ConnectivityMatrix
- **Stimulus handling**: Flexible stimulation interfaces
- **Multi-population support**: Support for multiple neural populations with flexible coupling
- **Simulation utilities**: Solve models over time using DifferentialEquations.jl and save results to CSV
<<<<<<< HEAD
- **Parameter sensitivity analysis**: Integrated support for computing parameter sensitivities using SciMLSensitivity.jl
=======
- **Global sensitivity analysis**: Sobol and Morris methods for parameter importance analysis
>>>>>>> 5bde9305
- **Traveling wave analysis**: Metrics for detecting and characterizing traveling waves in neural activity

## Installation

```julia
using Pkg
Pkg.add(url="https://github.com/grahamas/FailureOfInhibition2025.git")
```

## Quick Start

### Per-Population-Pair Connectivity

The Wilson-Cowan model requires a `ConnectivityMatrix{P}` that specifies connectivity for each population pair:

```julia
using FailureOfInhibition2025

# Create a spatial lattice
lattice = CompactLattice(extent=(10.0,), n_points=(21,))

# Define connectivity for each population pair
# connectivity[i,j] maps population j → population i
conn_ee = GaussianConnectivityParameter(1.0, (2.0,))    # E → E (excitatory)
conn_ei = GaussianConnectivityParameter(-0.5, (1.5,))   # I → E (inhibitory)
conn_ie = GaussianConnectivityParameter(0.8, (2.5,))    # E → I (excitatory)
conn_ii = GaussianConnectivityParameter(-0.3, (1.0,))   # I → I (inhibitory)

# Create connectivity matrix
connectivity = ConnectivityMatrix{2}([
    conn_ee conn_ei;   # Row 1: inputs to E from [E, I]
    conn_ie conn_ii    # Row 2: inputs to I from [E, I]
])

# Create stimulus and nonlinearity
stimulus = CircleStimulus(
    radius=2.0, strength=0.5, 
    time_windows=[(0.0, 10.0)], 
    lattice=lattice
)
nonlinearity = SigmoidNonlinearity(a=2.0, θ=0.5)

# Create Wilson-Cowan model parameters (2 populations: E and I)
params = WilsonCowanParameters{2}(
    α = (1.0, 1.5),          # Decay rates
    β = (1.0, 1.0),          # Saturation coefficients
    τ = (1.0, 0.8),          # Time constants
    connectivity = connectivity,
    nonlinearity = nonlinearity,
    stimulus = stimulus,
    lattice = lattice,
    pop_names = ("E", "I")   # Population names
)

# Set up initial state (21 spatial points × 2 populations)
A = 0.1 .+ 0.05 .* rand(21, 2)
dA = zeros(size(A))

# Compute derivatives using Wilson-Cowan equations
wcm1973!(dA, A, params, 0.0)
```

The indexing convention follows matrix multiplication: `connectivity[i,j]` describes how population `j` affects population `i`. This means each row represents inputs to a target population, and each column represents outputs from a source population.

See `examples/example_connectivity_matrix.jl` for detailed demonstration.

## Simulation

The package provides simulation utilities to solve Wilson-Cowan models over time using `DifferentialEquations.jl`:

```julia
using FailureOfInhibition2025

# Create model parameters
lattice = PointLattice()
connectivity = ConnectivityMatrix{2}([
    ScalarConnectivity(0.5) ScalarConnectivity(-0.3);
    ScalarConnectivity(0.4) ScalarConnectivity(-0.2)
])

params = WilsonCowanParameters{2}(
    α = (1.0, 1.5),
    β = (1.0, 1.0),
    τ = (10.0, 8.0),
    connectivity = connectivity,
    nonlinearity = SigmoidNonlinearity(a=1.5, θ=0.3),
    stimulus = nothing,
    lattice = lattice,
    pop_names = ("E", "I")
)

# Solve the model
A₀ = reshape([0.1, 0.1], 1, 2)  # Initial condition
tspan = (0.0, 100.0)             # Time span
sol = solve_model(A₀, tspan, params, saveat=0.1)

# Save results to CSV
save_simulation_results(sol, "results.csv", params=params)
save_simulation_summary(sol, "summary.csv", params=params)
```

See `examples/example_simulation.jl` for comprehensive simulation examples including point models, spatial models, and WCM 1973 modes.

<<<<<<< HEAD
## Parameter Sensitivity Analysis

The package integrates with SciMLSensitivity.jl to enable parameter sensitivity analysis for Wilson-Cowan models. This allows you to understand how changes in model parameters affect the dynamics.

```julia
using FailureOfInhibition2025
using SciMLSensitivity

# Create model parameters
lattice = PointLattice()
connectivity = ConnectivityMatrix{2}([
    ScalarConnectivity(0.5) ScalarConnectivity(-0.3);
    ScalarConnectivity(0.4) ScalarConnectivity(-0.2)
])

params = WilsonCowanParameters{2}(
    α = (1.0, 1.5),    # Decay rates
    β = (1.0, 1.0),    # Saturation coefficients
    τ = (10.0, 8.0),   # Time constants
    connectivity = connectivity,
    nonlinearity = SigmoidNonlinearity(a=1.5, θ=0.3),
    stimulus = nothing,
    lattice = lattice,
    pop_names = ("E", "I")
)

# Solve model with parameter structure for sensitivity analysis
A₀ = reshape([0.1, 0.1], 1, 2)
tspan = (0.0, 50.0)
result = compute_local_sensitivities(A₀, tspan, params, saveat=1.0)

# Use SciMLSensitivity.jl to compute sensitivities
loss(sol) = sum(abs2, sol[end])  # Define a loss function
sens = adjoint_sensitivities(result.solution, Tsit5(), loss, InterpolatingAdjoint())

println("Parameter sensitivities: ", sens)
```

The `compute_local_sensitivities` function:
- Extracts specified parameters (α, β, τ) into a vector for sensitivity analysis
- Solves the ODE system with the parametrized structure
- Returns a solution that can be used with SciMLSensitivity.jl functions

Supported sensitivity methods include:
- **InterpolatingAdjoint**: Efficient continuous adjoint method (recommended for most cases)
- **QuadratureAdjoint**: Alternative adjoint method using quadrature
- **BacksolveAdjoint**: Backsolve adjoint approach

See `examples/example_sensitivity_analysis.jl` for comprehensive sensitivity analysis examples.
## Traveling Wave Analysis
=======
## Global Sensitivity Analysis
>>>>>>> 5bde9305

The package provides comprehensive global sensitivity analysis (GSA) tools to understand how model outputs respond to parameter variations. Two methods are available:

### Sobol Sensitivity Analysis

Sobol analysis quantifies the fraction of output variance attributable to each parameter:

```julia
using FailureOfInhibition2025

# Define base parameters
lattice = PointLattice()
connectivity = ConnectivityMatrix{2}([
    ScalarConnectivity(0.5) ScalarConnectivity(-0.3);
    ScalarConnectivity(0.4) ScalarConnectivity(-0.2)
])

base_params = WilsonCowanParameters{2}(
    α = (1.0, 1.5),
    β = (1.0, 1.0),
    τ = (10.0, 8.0),
    connectivity = connectivity,
    nonlinearity = SigmoidNonlinearity(a=1.5, θ=0.3),
    stimulus = nothing,
    lattice = lattice,
    pop_names = ("E", "I")
)

# Define parameter ranges to analyze
param_ranges = [
    ("α_E", 0.5, 2.0),       # Decay rate for E
    ("α_I", 0.5, 2.0),       # Decay rate for I
    ("τ_E", 5.0, 15.0),      # Time constant for E
    ("τ_I", 4.0, 12.0),      # Time constant for I
    ("conn_EE", 0.2, 0.8),   # E → E connectivity
    ("conn_EI", -0.6, -0.1), # I → E connectivity
]

# Run Sobol analysis
result = sobol_sensitivity_analysis(
    base_params,
    param_ranges,
    1000,  # Number of samples
    tspan=(0.0, 100.0),
    output_metric=:final_mean
)

# Results contain:
# - S1: First-order indices (individual parameter effects)
# - ST: Total-order indices (including interactions)
println("First-order indices: ", result[:S1])
println("Total-order indices: ", result[:ST])
```

### Morris Screening

Morris screening efficiently ranks parameter importance with fewer model evaluations:

```julia
# Run Morris screening
result = morris_sensitivity_analysis(
    base_params,
    param_ranges,
    100,  # Number of trajectories
    tspan=(0.0, 100.0),
    output_metric=:final_mean
)

# Results contain:
# - means_star: Mean of absolute effects (importance)
# - variances: Variance of effects (interactions/nonlinearity)
println("Parameter importance: ", result[:means_star])
```

### Output Metrics

Various output metrics can be analyzed:
- `:final_mean` - Mean activity at final time (default)
- `:final_E` - Final excitatory population activity (first population)
- `:final_I` - Final inhibitory population activity (second population, if exists)
- `:max_mean` - Maximum mean activity over time
- `:variance` - Variance of activity over time
- `:oscillation_amplitude` - Amplitude of oscillations in final portion

### Applications

- **Parameter ranking**: Identify most important parameters for calibration
- **Model simplification**: Determine which parameters can be fixed
- **Interaction analysis**: Understand parameter interactions
- **Experimental design**: Guide which parameters to measure more accurately

See `examples/example_sensitivity_analysis.jl` for comprehensive demonstrations.

## Traveling Wave Analysis

The package provides metrics for analyzing traveling waves in neural field simulations:

# After running a spatial simulation
sol = solve_model(A₀, tspan, params, saveat=0.1)

# Detect traveling peaks
has_peak, trajectory, times = detect_traveling_peak(sol, 1, threshold=0.15)

# Measure decay rate
decay_rate, amplitudes = compute_decay_rate(sol, 1)

# Compute amplitude
amplitude = compute_amplitude(sol, 1, method=:max)

# Calculate distance traveled
distance, trajectory = compute_distance_traveled(sol, 1, lattice, threshold=0.15)

# Measure spatial width
width, half_max, profile = compute_half_max_width(sol, 1, nothing, lattice)
```

Available metrics:
- **`detect_traveling_peak`**: Detect existence of traveling peak
- **`compute_decay_rate`**: Measure exponential decay of activity
- **`compute_amplitude`**: Compute maximum, peak, or mean amplitude
- **`compute_distance_traveled`**: Calculate spatial distance traveled by peak
- **`compute_half_max_width`**: Measure spatial width at half-maximum

See `examples/example_traveling_wave_metrics.jl` for comprehensive usage examples.

## Examples

See the `examples/` directory for detailed usage examples:
- `examples/example_sigmoid.jl`: Demonstrates sigmoid nonlinearity usage
- `examples/example_wilson_cowan.jl`: Demonstrates Wilson-Cowan model usage
- `examples/example_connectivity_matrix.jl`: Demonstrates per-population-pair connectivity with ConnectivityMatrix
- `examples/example_point_model.jl`: Demonstrates non-spatial (point) models using PointLattice
- `examples/example_wcm1973_modes.jl`: Demonstrates the three dynamical modes from Wilson & Cowan 1973
- `examples/example_simulation.jl`: Demonstrates solving models over time and saving results
<<<<<<< HEAD
- `examples/example_sensitivity_analysis.jl`: Demonstrates parameter sensitivity analysis using SciMLSensitivity.jl
=======
- `examples/example_sensitivity_analysis.jl`: Demonstrates global sensitivity analysis with Sobol and Morris methods
>>>>>>> 5bde9305
- `examples/example_traveling_wave_metrics.jl`: Demonstrates traveling wave analysis metrics

## Wilson-Cowan 1973 Validation

This package includes validated implementations of the three dynamical modes described in the seminal 1973 paper:

1. **Active Transient Mode** - Sensory neo-cortex behavior with self-generated transient responses
2. **Oscillatory Mode** - Thalamic behavior with sustained oscillations
3. **Steady-State Mode** - Archi-/prefrontal cortex with stable spatial patterns

For detailed parameter mappings, mathematical formulation, and usage instructions, see:
- `docs/wcm1973_validation.md` - Complete parameter mapping and validation documentation
- `test/test_wcm1973_validation.jl` - Comprehensive validation test suite
- `examples/example_wcm1973_modes.jl` - Usage examples for all three modes

**Reference:** Wilson, H. R., & Cowan, J. D. (1973). A mathematical theory of the functional dynamics of cortical and thalamic nervous tissue. *Kybernetik*, 13(2), 55-80.

## Point Models (Non-Spatial)

The package supports both spatial and non-spatial models using the same `wcm1973!` function. For non-spatial models (simple ODEs without spatial structure), use a `PointLattice` with `ScalarConnectivity` for population interactions:

```julia
using FailureOfInhibition2025

# Create a point lattice (zero-dimensional space)
lattice = PointLattice()

# Define scalar connectivity between populations
# For a 2-population (E, I) model: connectivity[i,j] maps j → i
conn_ee = ScalarConnectivity(1.0)    # E → E (excitatory self-connection)
conn_ei = ScalarConnectivity(-0.5)   # I → E (inhibitory to excitatory)
conn_ie = ScalarConnectivity(0.8)    # E → I (excitatory to inhibitory)
conn_ii = ScalarConnectivity(-0.3)   # I → I (inhibitory self-connection)

connectivity = ConnectivityMatrix{2}([
    conn_ee conn_ei;
    conn_ie conn_ii
])

# Create parameters for a non-spatial 2-population model
params = WilsonCowanParameters{2}(
    α = (1.0, 1.5),          # Decay rates
    β = (1.0, 1.0),          # Saturation coefficients
    τ = (1.0, 0.8),          # Time constants
    connectivity = connectivity,  # Population-to-population connectivity
    nonlinearity = SigmoidNonlinearity(a=2.0, θ=0.5),
    stimulus = nothing,
    lattice = lattice,       # PointLattice for non-spatial model
    pop_names = ("E", "I")
)

# Activity state: use (1, P) shape for point models with connectivity
# This maintains consistency with spatial models (N_spatial, P)
A = reshape([0.3, 0.5], 1, 2)  # Shape: (1, 2) for 1 point, 2 populations
dA = zeros(1, 2)

# Use the same wcm1973! function
wcm1973!(dA, A, params, 0.0)
```

**Note**: For point models *without* connectivity (connectivity=nothing), you can use a simpler 1D array: `A = [0.3, 0.5]`. For point models *with* connectivity, use the (1, P) shape to maintain consistency with how populations are indexed in spatial models.

This allows you to:
- Model population interactions in non-spatial systems
- Test model dynamics without spatial complications
- Perform parameter exploration for non-spatial models
- Implement mean-field approximations
- Use the classical Wilson-Cowan equations (original 1972/1973 formulation)
- Run faster simulations when spatial structure is not needed

## Implementation Notes

This package reimplements the Wilson-Cowan model from [WilsonCowanModel.jl](https://github.com/grahamas/WilsonCowanModel) with key architectural differences:

1. **No callable objects**: Uses plain structs with separate functions instead of functors
2. **Direct function dispatch**: Parameters are passed directly to `wcm1973!()` instead of creating intermediate "Action" objects
3. **Functional programming style**: Follows a more functional approach without object-oriented patterns

These differences make the code simpler and more composable while maintaining the same mathematical behavior.

## Testing

Run the test suite:

```julia
using Pkg
Pkg.test("FailureOfInhibition2025")
```

Or run tests directly:
```bash
julia --project=. test/runtests.jl
```

## Benchmarking

Performance benchmarks are available to track the runtime of components and simulations:

```bash
julia --project=. test/benchmark/run_benchmarks.jl
```

Benchmarks include:
- **Component benchmarks**: Nonlinearity, connectivity, and stimulation functions
- **0D simulations**: Point models (simple ODEs) with 1-3 populations
- **1D simulations**: Spatial models with 51-201 points and 1-2 populations

Results are saved to CSV files with timestamp and commit ID for tracking performance changes over time. See `test/benchmark/README.md` for details.

## Continuous Integration

This package uses GitHub Actions for automated testing across multiple Julia versions (1.9, 1.11, nightly) and operating systems (Ubuntu, Windows, macOS). The CI workflow includes:

- **Comprehensive testing**: Unit tests, integration tests, and example validation
- **Multi-platform support**: Testing on Linux, Windows, and macOS
- **Code quality checks**: Format checking and strict mode testing
- **Coverage reporting**: Automated coverage analysis with Codecov integration
- **Documentation building**: Automatic documentation generation (when available)
- **Performance benchmarking**: Automated benchmarks run as part of integration tests

## Contributing

1. Fork the repository
2. Create a feature branch
3. Make your changes
4. Add tests for new functionality
5. Ensure all tests pass locally
6. Submit a pull request

The CI system will automatically test your changes across all supported platforms and Julia versions.

## License

[Add license information here]<|MERGE_RESOLUTION|>--- conflicted
+++ resolved
@@ -14,11 +14,8 @@
 - **Stimulus handling**: Flexible stimulation interfaces
 - **Multi-population support**: Support for multiple neural populations with flexible coupling
 - **Simulation utilities**: Solve models over time using DifferentialEquations.jl and save results to CSV
-<<<<<<< HEAD
 - **Parameter sensitivity analysis**: Integrated support for computing parameter sensitivities using SciMLSensitivity.jl
-=======
 - **Global sensitivity analysis**: Sobol and Morris methods for parameter importance analysis
->>>>>>> 5bde9305
 - **Traveling wave analysis**: Metrics for detecting and characterizing traveling waves in neural activity
 
 ## Installation
@@ -122,7 +119,6 @@
 
 See `examples/example_simulation.jl` for comprehensive simulation examples including point models, spatial models, and WCM 1973 modes.
 
-<<<<<<< HEAD
 ## Parameter Sensitivity Analysis
 
 The package integrates with SciMLSensitivity.jl to enable parameter sensitivity analysis for Wilson-Cowan models. This allows you to understand how changes in model parameters affect the dynamics.
@@ -173,9 +169,7 @@
 
 See `examples/example_sensitivity_analysis.jl` for comprehensive sensitivity analysis examples.
 ## Traveling Wave Analysis
-=======
 ## Global Sensitivity Analysis
->>>>>>> 5bde9305
 
 The package provides comprehensive global sensitivity analysis (GSA) tools to understand how model outputs respond to parameter variations. Two methods are available:
 
@@ -310,11 +304,8 @@
 - `examples/example_point_model.jl`: Demonstrates non-spatial (point) models using PointLattice
 - `examples/example_wcm1973_modes.jl`: Demonstrates the three dynamical modes from Wilson & Cowan 1973
 - `examples/example_simulation.jl`: Demonstrates solving models over time and saving results
-<<<<<<< HEAD
 - `examples/example_sensitivity_analysis.jl`: Demonstrates parameter sensitivity analysis using SciMLSensitivity.jl
-=======
 - `examples/example_sensitivity_analysis.jl`: Demonstrates global sensitivity analysis with Sobol and Morris methods
->>>>>>> 5bde9305
 - `examples/example_traveling_wave_metrics.jl`: Demonstrates traveling wave analysis metrics
 
 ## Wilson-Cowan 1973 Validation
