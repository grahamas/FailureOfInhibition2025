--- conflicted
+++ resolved
@@ -14,11 +14,8 @@
 - **Stimulus handling**: Flexible stimulation interfaces
 - **Multi-population support**: Support for multiple neural populations with flexible coupling
 - **Simulation utilities**: Solve models over time using DifferentialEquations.jl and save results to CSV
-<<<<<<< HEAD
 - **Parameter sensitivity analysis**: Integrated support for computing parameter sensitivities using SciMLSensitivity.jl
-=======
 - **Bifurcation analysis**: Tools for analyzing parameter space and generating bifurcation diagrams
->>>>>>> 108a036b
 - **Global sensitivity analysis**: Sobol and Morris methods for parameter importance analysis
 - **Traveling wave analysis**: Metrics for detecting and characterizing traveling waves in neural activity
 
@@ -123,7 +120,6 @@
 
 See `examples/example_simulation.jl` for comprehensive simulation examples including point models, spatial models, and WCM 1973 modes.
 
-<<<<<<< HEAD
 ## Parameter Sensitivity Analysis
 
 The package integrates with SciMLSensitivity.jl to enable parameter sensitivity analysis for Wilson-Cowan models. This allows you to understand how changes in model parameters affect the dynamics.
@@ -173,7 +169,7 @@
 - **BacksolveAdjoint**: Backsolve adjoint approach
 
 See `examples/example_sensitivity_analysis.jl` for comprehensive sensitivity analysis examples.
-=======
+
 ## Bifurcation Analysis
 
 The package provides bifurcation analysis tools powered by [BifurcationKit.jl](https://github.com/bifurcationkit/BifurcationKit.jl), enabling continuation methods to trace bifurcation curves and detect critical transitions in Wilson-Cowan models.
@@ -221,8 +217,7 @@
 - `wcm_rhs!(dA, A, params, t)`: Right-hand side function compatible with BifurcationKit
 
 See `examples/example_bifurcation_diagrams.jl` for detailed demonstrations of continuation analysis with Wilson-Cowan models.
->>>>>>> 108a036b
-## Traveling Wave Analysis
+
 ## Global Sensitivity Analysis
 
 The package provides comprehensive global sensitivity analysis (GSA) tools to understand how model outputs respond to parameter variations. Two methods are available:
@@ -358,11 +353,8 @@
 - `examples/example_point_model.jl`: Demonstrates non-spatial (point) models using PointLattice
 - `examples/example_wcm1973_modes.jl`: Demonstrates the three dynamical modes from Wilson & Cowan 1973
 - `examples/example_simulation.jl`: Demonstrates solving models over time and saving results
-<<<<<<< HEAD
 - `examples/example_sensitivity_analysis.jl`: Demonstrates parameter sensitivity analysis using SciMLSensitivity.jl
-=======
 - `examples/example_bifurcation_diagrams.jl`: Demonstrates bifurcation analysis using BifurcationKit continuation methods
->>>>>>> 108a036b
 - `examples/example_sensitivity_analysis.jl`: Demonstrates global sensitivity analysis with Sobol and Morris methods
 - `examples/example_traveling_wave_metrics.jl`: Demonstrates traveling wave analysis metrics
 
