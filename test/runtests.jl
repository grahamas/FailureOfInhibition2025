--- conflicted
+++ resolved
@@ -118,16 +118,15 @@
     end
 
     # Run sensitivity analysis tests
-<<<<<<< HEAD
     @testset "Local Sensitivity Analysis" begin
         include("test_local_sensitivity.jl")
         
         # Run the comprehensive test function from test_sensitivity.jl
         run_all_local_sensitivity_tests()
-=======
+    end
+    
     @testset "Sensitivity Analysis" begin
         include("test_sensitivity.jl")
->>>>>>> 5bde9305
     end
     
     # Run traveling wave analysis tests
