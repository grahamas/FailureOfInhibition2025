--- conflicted
+++ resolved
@@ -17,16 +17,6 @@
         indices = ntuple(i -> i == ndims(array) ? index : Colon(), ndims(array))
         return view(array, indices...)
     end
-end
-
-<<<<<<< HEAD
-"""
-    stimulate(dA, A, stimulus, t)
-
-Generic stimulate function that dispatches to stimulate! methods.
-"""
-function stimulate(dA, A, stimulus, t)
-    stimulate!(dA, A, stimulus, t)
 end
 
 """
@@ -141,9 +131,9 @@
 """
 function wcm1973!(dA, A, p::WilsonCowanParameters{T,P}, t) where {T,P}
     # Apply stimulus, connectivity, and nonlinearity
-    stimulate(dA, A, p.stimulus, t)
+    stimulate!(dA, A, p.stimulus, t)
     propagate_activation(dA, A, p.connectivity, t)
-    apply_nonlinearity(dA, A, p.nonlinearity, t)
+    apply_nonlinearity!(dA, A, p.nonlinearity, t)
     
     # Apply Wilson-Cowan dynamics for each population
     for i in 1:P
@@ -157,30 +147,4 @@
         dAi .+= -p.α[i] .* Ai
         dAi ./= p.τ[i]
     end
-end
-
-# Support for the old-style parameter passing (backward compatibility)
-# This allows calling wcm1973! with any object that has the required fields
-=======
->>>>>>> d392ad14
-function wcm1973!(dA, A, p, t)
-    stimulate!(dA, A, p.stimulus, t)
-    propagate_activation(dA, A, p.connectivity, t)
-<<<<<<< HEAD
-    apply_nonlinearity(dA, A, p.nonlinearity, t)
-    
-    # Determine number of populations dynamically
-    n_pops = length(p.α)
-    for i in 1:n_pops
-        dAi = population(dA, i)
-        Ai = population(A, i)
-=======
-    apply_nonlinearity!(dA, A, p.nonlinearity, t)
-    for i in 1:2 # number of populations
-        dAi = population(dA, i); Ai = population(A, i)
->>>>>>> d392ad14
-        dAi .*= p.β[i] .* (1 .- Ai)
-        dAi .+= -p.α[i] .* Ai
-        dAi ./= p.τ[i]
-    end
 end