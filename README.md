# FailureOfInhibition2025

A Julia package for neural field modeling with failure of inhibition mechanisms.

[![CI Tests](https://github.com/grahamas/FailureOfInhibition2025/actions/workflows/ci.yml/badge.svg)](https://github.com/grahamas/FailureOfInhibition2025/actions/workflows/ci.yml)

## Features

- **Sigmoid nonlinearities**: Standard and rectified zeroed sigmoid functions for neural modeling
- **Wilson-Cowan model**: Classic neural population dynamics model (Wilson & Cowan 1973)
- **Neural field models**: Implementation with customizable parameters  
- **Spatial connectivity**: Gaussian connectivity patterns with FFT-based convolution
- **Per-population-pair connectivity**: Each population pair can have its own connectivity kernel via ConnectivityMatrix
- **Stimulus handling**: Flexible stimulation interfaces
- **Multi-population support**: Support for multiple neural populations with flexible coupling
- **Simulation utilities**: Solve models over time using DifferentialEquations.jl and save results to CSV
- **Bifurcation analysis**: Tools for analyzing parameter space and generating bifurcation diagrams
- **Global sensitivity analysis**: Sobol and Morris methods for parameter importance analysis
- **Traveling wave analysis**: Metrics for detecting and characterizing traveling waves in neural activity
<<<<<<< HEAD
- **Parameter optimization**: Find parameters that produce desired traveling wave behaviors using Optim.jl
=======
- **Oscillation analysis**: Utilities for evaluating oscillations in point models (frequency, amplitude, decay, duration)
>>>>>>> 228a0e99

## Installation

```julia
using Pkg
Pkg.add(url="https://github.com/grahamas/FailureOfInhibition2025.git")
```

## Quick Start

### Per-Population-Pair Connectivity

The Wilson-Cowan model requires a `ConnectivityMatrix{P}` that specifies connectivity for each population pair:

```julia
using FailureOfInhibition2025

# Create a spatial lattice
lattice = CompactLattice(extent=(10.0,), n_points=(21,))

# Define connectivity for each population pair
# connectivity[i,j] maps population j → population i
conn_ee = GaussianConnectivityParameter(1.0, (2.0,))    # E → E (excitatory)
conn_ei = GaussianConnectivityParameter(-0.5, (1.5,))   # I → E (inhibitory)
conn_ie = GaussianConnectivityParameter(0.8, (2.5,))    # E → I (excitatory)
conn_ii = GaussianConnectivityParameter(-0.3, (1.0,))   # I → I (inhibitory)

# Create connectivity matrix
connectivity = ConnectivityMatrix{2}([
    conn_ee conn_ei;   # Row 1: inputs to E from [E, I]
    conn_ie conn_ii    # Row 2: inputs to I from [E, I]
])

# Create stimulus and nonlinearity
stimulus = CircleStimulus(
    radius=2.0, strength=0.5, 
    time_windows=[(0.0, 10.0)], 
    lattice=lattice
)
nonlinearity = SigmoidNonlinearity(a=2.0, θ=0.5)

# Create Wilson-Cowan model parameters (2 populations: E and I)
params = WilsonCowanParameters{2}(
    α = (1.0, 1.5),          # Decay rates
    β = (1.0, 1.0),          # Saturation coefficients
    τ = (1.0, 0.8),          # Time constants
    connectivity = connectivity,
    nonlinearity = nonlinearity,
    stimulus = stimulus,
    lattice = lattice,
    pop_names = ("E", "I")   # Population names
)

# Set up initial state (21 spatial points × 2 populations)
A = 0.1 .+ 0.05 .* rand(21, 2)
dA = zeros(size(A))

# Compute derivatives using Wilson-Cowan equations
wcm1973!(dA, A, params, 0.0)
```

The indexing convention follows matrix multiplication: `connectivity[i,j]` describes how population `j` affects population `i`. This means each row represents inputs to a target population, and each column represents outputs from a source population.

See `examples/example_connectivity_matrix.jl` for detailed demonstration.

## Simulation

The package provides simulation utilities to solve Wilson-Cowan models over time using `DifferentialEquations.jl`:

```julia
using FailureOfInhibition2025

# Create model parameters
lattice = PointLattice()
connectivity = ConnectivityMatrix{2}([
    ScalarConnectivity(0.5) ScalarConnectivity(-0.3);
    ScalarConnectivity(0.4) ScalarConnectivity(-0.2)
])

params = WilsonCowanParameters{2}(
    α = (1.0, 1.5),
    β = (1.0, 1.0),
    τ = (10.0, 8.0),
    connectivity = connectivity,
    nonlinearity = SigmoidNonlinearity(a=1.5, θ=0.3),
    stimulus = nothing,
    lattice = lattice,
    pop_names = ("E", "I")
)

# Solve the model
A₀ = reshape([0.1, 0.1], 1, 2)  # Initial condition
tspan = (0.0, 100.0)             # Time span
sol = solve_model(A₀, tspan, params, saveat=0.1)

# Save results to CSV
save_simulation_results(sol, "results.csv", params=params)
save_simulation_summary(sol, "summary.csv", params=params)
```

See `examples/example_simulation.jl` for comprehensive simulation examples including point models, spatial models, and WCM 1973 modes.

## Bifurcation Analysis

The package provides bifurcation analysis tools powered by [BifurcationKit.jl](https://github.com/bifurcationkit/BifurcationKit.jl), enabling continuation methods to trace bifurcation curves and detect critical transitions in Wilson-Cowan models.

```julia
using FailureOfInhibition2025
using BifurcationKit

# Create Wilson-Cowan parameters
params = create_point_model_wcm1973(:active_transient)

# Initial guess for steady state
u0 = reshape([0.1, 0.1], 1, 2)

# Create BifurcationProblem (requires parameter lens from BifurcationKit)
# Example: vary the decay rate α[1]
param_lens = (@lens _.α[1])
prob = create_bifurcation_problem(params, param_lens, u0=u0)

# Set up continuation parameters
opts = ContinuationPar(
    dsmax = 0.1,
    dsmin = 1e-4,
    ds = -0.01,
    maxSteps = 100
)

# Run continuation to trace bifurcation curve
br = continuation(prob, PALC(), opts)
```

### Continuation Analysis Features

BifurcationKit provides sophisticated tools for analyzing parameter-dependent dynamics:

- **Continuation methods**: Trace solution branches as parameters vary
- **Automatic bifurcation detection**: Identify Hopf, fold, and branch point bifurcations
- **Stability analysis**: Compute eigenvalues along solution branches
- **Branch switching**: Continue along different solution branches at bifurcation points
- **Periodic orbit continuation**: Analyze limit cycles and their bifurcations

### Key Functions

- `create_bifurcation_problem(params, param_lens; u0)`: Create a BifurcationProblem from Wilson-Cowan parameters
- `wcm_rhs!(dA, A, params, t)`: Right-hand side function compatible with BifurcationKit

See `examples/example_bifurcation_diagrams.jl` for detailed demonstrations of continuation analysis with Wilson-Cowan models.
## Traveling Wave Analysis
## Global Sensitivity Analysis

The package provides comprehensive global sensitivity analysis (GSA) tools to understand how model outputs respond to parameter variations. Two methods are available:

### Sobol Sensitivity Analysis

Sobol analysis quantifies the fraction of output variance attributable to each parameter:

```julia
using FailureOfInhibition2025

# Define base parameters
lattice = PointLattice()
connectivity = ConnectivityMatrix{2}([
    ScalarConnectivity(0.5) ScalarConnectivity(-0.3);
    ScalarConnectivity(0.4) ScalarConnectivity(-0.2)
])

base_params = WilsonCowanParameters{2}(
    α = (1.0, 1.5),
    β = (1.0, 1.0),
    τ = (10.0, 8.0),
    connectivity = connectivity,
    nonlinearity = SigmoidNonlinearity(a=1.5, θ=0.3),
    stimulus = nothing,
    lattice = lattice,
    pop_names = ("E", "I")
)

# Define parameter ranges to analyze
param_ranges = [
    ("α_E", 0.5, 2.0),       # Decay rate for E
    ("α_I", 0.5, 2.0),       # Decay rate for I
    ("τ_E", 5.0, 15.0),      # Time constant for E
    ("τ_I", 4.0, 12.0),      # Time constant for I
    ("conn_EE", 0.2, 0.8),   # E → E connectivity
    ("conn_EI", -0.6, -0.1), # I → E connectivity
]

# Run Sobol analysis
result = sobol_sensitivity_analysis(
    base_params,
    param_ranges,
    1000,  # Number of samples
    tspan=(0.0, 100.0),
    output_metric=:final_mean
)

# Results contain:
# - S1: First-order indices (individual parameter effects)
# - ST: Total-order indices (including interactions)
println("First-order indices: ", result[:S1])
println("Total-order indices: ", result[:ST])
```

### Morris Screening

Morris screening efficiently ranks parameter importance with fewer model evaluations:

```julia
# Run Morris screening
result = morris_sensitivity_analysis(
    base_params,
    param_ranges,
    100,  # Number of trajectories
    tspan=(0.0, 100.0),
    output_metric=:final_mean
)

# Results contain:
# - means_star: Mean of absolute effects (importance)
# - variances: Variance of effects (interactions/nonlinearity)
println("Parameter importance: ", result[:means_star])
```

### Output Metrics

Various output metrics can be analyzed:
- `:final_mean` - Mean activity at final time (default)
- `:final_E` - Final excitatory population activity (first population)
- `:final_I` - Final inhibitory population activity (second population, if exists)
- `:max_mean` - Maximum mean activity over time
- `:variance` - Variance of activity over time
- `:oscillation_amplitude` - Amplitude of oscillations in final portion

### Applications

- **Parameter ranking**: Identify most important parameters for calibration
- **Model simplification**: Determine which parameters can be fixed
- **Interaction analysis**: Understand parameter interactions
- **Experimental design**: Guide which parameters to measure more accurately

See `examples/example_sensitivity_analysis.jl` for comprehensive demonstrations.

## Traveling Wave Analysis

The package provides metrics for analyzing traveling waves in neural field simulations:

# After running a spatial simulation
sol = solve_model(A₀, tspan, params, saveat=0.1)

# Detect traveling peaks
has_peak, trajectory, times = detect_traveling_peak(sol, 1, threshold=0.15)

# Measure decay rate
decay_rate, amplitudes = compute_decay_rate(sol, 1)

# Compute amplitude
amplitude = compute_amplitude(sol, 1, method=:max)

# Calculate distance traveled
distance, trajectory = compute_distance_traveled(sol, 1, lattice, threshold=0.15)

# Measure spatial width
width, half_max, profile = compute_half_max_width(sol, 1, nothing, lattice)
```

Available metrics:
- **`detect_traveling_peak`**: Detect existence of traveling peak
- **`compute_decay_rate`**: Measure exponential decay of activity
- **`compute_amplitude`**: Compute maximum, peak, or mean amplitude
- **`compute_distance_traveled`**: Calculate spatial distance traveled by peak
- **`compute_half_max_width`**: Measure spatial width at half-maximum

See `examples/example_traveling_wave_metrics.jl` for comprehensive usage examples.

<<<<<<< HEAD
## Parameter Optimization

The package provides optimization tools to find Wilson-Cowan model parameters that produce desired traveling wave behaviors:
=======
## Oscillation Analysis

The package provides utilities for analyzing oscillations in point models (non-spatial systems):
>>>>>>> 228a0e99

```julia
using FailureOfInhibition2025

<<<<<<< HEAD
# Set up base parameters
lattice = CompactLattice(extent=(20.0,), n_points=(101,))
conn = GaussianConnectivityParameter(0.8, (2.0,))
params = WilsonCowanParameters{1}(
    α=(1.0,), β=(1.0,), τ=(8.0,),
    connectivity=ConnectivityMatrix{1}(reshape([conn], 1, 1)),
    nonlinearity=SigmoidNonlinearity(a=2.0, θ=0.25),
    stimulus=nothing, lattice=lattice, pop_names=("E",)
)

# Define parameter ranges to optimize
param_ranges = (
    connectivity_width = (1.5, 4.0),
    sigmoid_a = (1.5, 3.5)
)

# Define objective: maximize distance traveled
objective = TravelingWaveObjective(
    target_distance=nothing,  # Maximize distance
    minimize_decay=true,
    require_traveling=true
)

# Initial condition
A₀ = zeros(101, 1)
A₀[15:20, 1] .= 0.6

# Optimize
result, best_params = optimize_for_traveling_wave(
    params, param_ranges, objective, A₀, (0.0, 40.0),
    maxiter=50
)
```

Features:
- **Flexible objectives**: Target specific metrics or maximize/minimize
- **Multiple parameters**: Optimize connectivity, nonlinearity, and time constants
- **Integration with metrics**: Uses traveling wave analysis for objective evaluation
- **Bounded optimization**: Specify valid ranges for each parameter

See `examples/example_optimize_traveling_waves.jl` for detailed optimization examples.
=======
# After running a point model simulation
sol = solve_model(A₀, tspan, params, saveat=0.1)

# Detect oscillations
has_osc, peak_times, peak_values = detect_oscillations(sol, 1)

# Compute frequency
frequency, period = compute_oscillation_frequency(sol, 1, method=:fft)

# Measure amplitude
amplitude, envelope = compute_oscillation_amplitude(sol, 1, method=:envelope)

# Calculate decay rate
decay_rate, half_life, envelope = compute_oscillation_decay(sol, 1)

# Determine duration
duration, sustained, end_time = compute_oscillation_duration(sol, 1)
```

Available metrics:
- **`detect_oscillations`**: Detect presence of oscillations by counting peaks
- **`compute_oscillation_frequency`**: Estimate dominant frequency using FFT or peak detection
- **`compute_oscillation_amplitude`**: Measure oscillation amplitude using envelope, std, or peak methods
- **`compute_oscillation_decay`**: Calculate exponential decay rate and half-life for damped oscillations
- **`compute_oscillation_duration`**: Determine how long oscillations persist before decaying

See `examples/example_oscillation_analysis.jl` for comprehensive usage examples.
>>>>>>> 228a0e99

## Examples

See the `examples/` directory for detailed usage examples:
- `examples/example_sigmoid.jl`: Demonstrates sigmoid nonlinearity usage
- `examples/example_wilson_cowan.jl`: Demonstrates Wilson-Cowan model usage
- `examples/example_connectivity_matrix.jl`: Demonstrates per-population-pair connectivity with ConnectivityMatrix
- `examples/example_point_model.jl`: Demonstrates non-spatial (point) models using PointLattice
- `examples/example_wcm1973_modes.jl`: Demonstrates the three dynamical modes from Wilson & Cowan 1973
- `examples/example_simulation.jl`: Demonstrates solving models over time and saving results
- `examples/example_bifurcation_diagrams.jl`: Demonstrates bifurcation analysis using BifurcationKit continuation methods
- `examples/example_sensitivity_analysis.jl`: Demonstrates global sensitivity analysis with Sobol and Morris methods
- `examples/example_traveling_wave_metrics.jl`: Demonstrates traveling wave analysis metrics
<<<<<<< HEAD
- `examples/example_optimize_traveling_waves.jl`: Demonstrates parameter optimization for traveling waves
=======
- `examples/example_oscillation_analysis.jl`: Demonstrates oscillation analysis for point models
>>>>>>> 228a0e99

## Wilson-Cowan 1973 Validation

This package includes validated implementations of the three dynamical modes described in the seminal 1973 paper:

1. **Active Transient Mode** - Sensory neo-cortex behavior with self-generated transient responses
2. **Oscillatory Mode** - Thalamic behavior with sustained oscillations
3. **Steady-State Mode** - Archi-/prefrontal cortex with stable spatial patterns

For detailed parameter mappings, mathematical formulation, and usage instructions, see:
- `docs/wcm1973_validation.md` - Complete parameter mapping and validation documentation
- `test/test_wcm1973_validation.jl` - Comprehensive validation test suite
- `examples/example_wcm1973_modes.jl` - Usage examples for all three modes

**Reference:** Wilson, H. R., & Cowan, J. D. (1973). A mathematical theory of the functional dynamics of cortical and thalamic nervous tissue. *Kybernetik*, 13(2), 55-80.

## Point Models (Non-Spatial)

The package supports both spatial and non-spatial models using the same `wcm1973!` function. For non-spatial models (simple ODEs without spatial structure), use a `PointLattice` with `ScalarConnectivity` for population interactions:

```julia
using FailureOfInhibition2025

# Create a point lattice (zero-dimensional space)
lattice = PointLattice()

# Define scalar connectivity between populations
# For a 2-population (E, I) model: connectivity[i,j] maps j → i
conn_ee = ScalarConnectivity(1.0)    # E → E (excitatory self-connection)
conn_ei = ScalarConnectivity(-0.5)   # I → E (inhibitory to excitatory)
conn_ie = ScalarConnectivity(0.8)    # E → I (excitatory to inhibitory)
conn_ii = ScalarConnectivity(-0.3)   # I → I (inhibitory self-connection)

connectivity = ConnectivityMatrix{2}([
    conn_ee conn_ei;
    conn_ie conn_ii
])

# Create parameters for a non-spatial 2-population model
params = WilsonCowanParameters{2}(
    α = (1.0, 1.5),          # Decay rates
    β = (1.0, 1.0),          # Saturation coefficients
    τ = (1.0, 0.8),          # Time constants
    connectivity = connectivity,  # Population-to-population connectivity
    nonlinearity = SigmoidNonlinearity(a=2.0, θ=0.5),
    stimulus = nothing,
    lattice = lattice,       # PointLattice for non-spatial model
    pop_names = ("E", "I")
)

# Activity state: use (1, P) shape for point models with connectivity
# This maintains consistency with spatial models (N_spatial, P)
A = reshape([0.3, 0.5], 1, 2)  # Shape: (1, 2) for 1 point, 2 populations
dA = zeros(1, 2)

# Use the same wcm1973! function
wcm1973!(dA, A, params, 0.0)
```

**Note**: For point models *without* connectivity (connectivity=nothing), you can use a simpler 1D array: `A = [0.3, 0.5]`. For point models *with* connectivity, use the (1, P) shape to maintain consistency with how populations are indexed in spatial models.

This allows you to:
- Model population interactions in non-spatial systems
- Test model dynamics without spatial complications
- Perform parameter exploration for non-spatial models
- Implement mean-field approximations
- Use the classical Wilson-Cowan equations (original 1972/1973 formulation)
- Run faster simulations when spatial structure is not needed

## Implementation Notes

This package reimplements the Wilson-Cowan model from [WilsonCowanModel.jl](https://github.com/grahamas/WilsonCowanModel) with key architectural differences:

1. **No callable objects**: Uses plain structs with separate functions instead of functors
2. **Direct function dispatch**: Parameters are passed directly to `wcm1973!()` instead of creating intermediate "Action" objects
3. **Functional programming style**: Follows a more functional approach without object-oriented patterns

These differences make the code simpler and more composable while maintaining the same mathematical behavior.

## Testing

Run the test suite:

```julia
using Pkg
Pkg.test("FailureOfInhibition2025")
```

Or run tests directly:
```bash
julia --project=. test/runtests.jl
```

## Benchmarking

Performance benchmarks are available to track the runtime of components and simulations:

```bash
julia --project=. test/benchmark/run_benchmarks.jl
```

Benchmarks include:
- **Component benchmarks**: Nonlinearity, connectivity, and stimulation functions
- **0D simulations**: Point models (simple ODEs) with 1-3 populations
- **1D simulations**: Spatial models with 51-201 points and 1-2 populations

Results are saved to CSV files with timestamp and commit ID for tracking performance changes over time. See `test/benchmark/README.md` for details.

## Continuous Integration

This package uses GitHub Actions for automated testing across multiple Julia versions (1.9, 1.11, nightly) and operating systems (Ubuntu, Windows, macOS). The CI workflow includes:

- **Comprehensive testing**: Unit tests, integration tests, and example validation
- **Multi-platform support**: Testing on Linux, Windows, and macOS
- **Code quality checks**: Format checking and strict mode testing
- **Coverage reporting**: Automated coverage analysis with Codecov integration
- **Documentation building**: Automatic documentation generation (when available)
- **Performance benchmarking**: Automated benchmarks run as part of integration tests

## Contributing

1. Fork the repository
2. Create a feature branch
3. Make your changes
4. Add tests for new functionality
5. Ensure all tests pass locally
6. Submit a pull request

The CI system will automatically test your changes across all supported platforms and Julia versions.

## License

[Add license information here]<|MERGE_RESOLUTION|>--- conflicted
+++ resolved
@@ -17,11 +17,8 @@
 - **Bifurcation analysis**: Tools for analyzing parameter space and generating bifurcation diagrams
 - **Global sensitivity analysis**: Sobol and Morris methods for parameter importance analysis
 - **Traveling wave analysis**: Metrics for detecting and characterizing traveling waves in neural activity
-<<<<<<< HEAD
 - **Parameter optimization**: Find parameters that produce desired traveling wave behaviors using Optim.jl
-=======
 - **Oscillation analysis**: Utilities for evaluating oscillations in point models (frequency, amplitude, decay, duration)
->>>>>>> 228a0e99
 
 ## Installation
 
@@ -298,20 +295,13 @@
 
 See `examples/example_traveling_wave_metrics.jl` for comprehensive usage examples.
 
-<<<<<<< HEAD
 ## Parameter Optimization
 
 The package provides optimization tools to find Wilson-Cowan model parameters that produce desired traveling wave behaviors:
-=======
-## Oscillation Analysis
-
-The package provides utilities for analyzing oscillations in point models (non-spatial systems):
->>>>>>> 228a0e99
-
-```julia
-using FailureOfInhibition2025
-
-<<<<<<< HEAD
+
+```julia
+using FailureOfInhibition2025
+
 # Set up base parameters
 lattice = CompactLattice(extent=(20.0,), n_points=(101,))
 conn = GaussianConnectivityParameter(0.8, (2.0,))
@@ -353,7 +343,12 @@
 - **Bounded optimization**: Specify valid ranges for each parameter
 
 See `examples/example_optimize_traveling_waves.jl` for detailed optimization examples.
-=======
+## Oscillation Analysis
+
+The package provides utilities for analyzing oscillations in point models (non-spatial systems):
+
+```julia
+using FailureOfInhibition2025
 # After running a point model simulation
 sol = solve_model(A₀, tspan, params, saveat=0.1)
 
@@ -381,7 +376,6 @@
 - **`compute_oscillation_duration`**: Determine how long oscillations persist before decaying
 
 See `examples/example_oscillation_analysis.jl` for comprehensive usage examples.
->>>>>>> 228a0e99
 
 ## Examples
 
@@ -395,11 +389,8 @@
 - `examples/example_bifurcation_diagrams.jl`: Demonstrates bifurcation analysis using BifurcationKit continuation methods
 - `examples/example_sensitivity_analysis.jl`: Demonstrates global sensitivity analysis with Sobol and Morris methods
 - `examples/example_traveling_wave_metrics.jl`: Demonstrates traveling wave analysis metrics
-<<<<<<< HEAD
 - `examples/example_optimize_traveling_waves.jl`: Demonstrates parameter optimization for traveling waves
-=======
 - `examples/example_oscillation_analysis.jl`: Demonstrates oscillation analysis for point models
->>>>>>> 228a0e99
 
 ## Wilson-Cowan 1973 Validation
 
